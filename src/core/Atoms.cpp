--- conflicted
+++ resolved
@@ -146,11 +146,7 @@
     return;
   }
   for(unsigned i=0;i<actions.size();i++) if(actions[i]->isActive()) {
-<<<<<<< HEAD
-    if(dd && needCommunication ){
-=======
     if(dd && shuffledAtoms){
->>>>>>> 76abc96b
       unique.insert(actions[i]->getUnique().begin(),actions[i]->getUnique().end());
     }
     if(!actions[i]->getUnique().empty()) atomsNeeded=true;
@@ -160,11 +156,7 @@
 
 void Atoms::shareAll(){
   std::set<AtomNumber> unique;
-<<<<<<< HEAD
-  if(dd && needCommunication )
-=======
   if(dd && shuffledAtoms)
->>>>>>> 76abc96b
     for(int i=0;i<natoms;i++) unique.insert(AtomNumber::index(i));
   atomsNeeded=true;
   share(unique);
@@ -188,11 +180,7 @@
 
   atomsNeeded=false;
 
-<<<<<<< HEAD
-  if(int(gatindex.size())==natoms && !needCommunication){  
-=======
   if(int(gatindex.size())==natoms && !shuffledAtoms){
->>>>>>> 76abc96b
 // faster version, which retrieves all atoms
     mdatoms->getPositions(0,natoms,positions);
   } else {
@@ -207,11 +195,7 @@
     mdatoms->getMasses(gatindex,masses);
   }
 
-<<<<<<< HEAD
-  if(dd && needCommunication){
-=======
   if(dd && shuffledAtoms){
->>>>>>> 76abc96b
     if(dd.async){
       for(unsigned i=0;i<dd.mpi_request_positions.size();i++) dd.mpi_request_positions[i].wait();
       for(unsigned i=0;i<dd.mpi_request_index.size();i++)     dd.mpi_request_index[i].wait();
@@ -278,11 +262,7 @@
 
   if(collectEnergy) energy=md_energy;
 
-<<<<<<< HEAD
-  if(dd && needCommunication){
-=======
   if(dd && shuffledAtoms){
->>>>>>> 76abc96b
 // receive toBeReceived
     if(asyncSent){
       Communicator::Status status;
@@ -371,14 +351,6 @@
   } else {
       for(unsigned i=0;i<gatindex.size();i++) gatindex[i]=g[i];
   }
-  if( gatindex.size()==natoms ){
-      needCommunication=false;
-      for(unsigned i=0;i<gatindex.size();i++){
-          if( gatindex[i]!=i ){ needCommunication=true; break; }
-      }
-  } else {
-      needCommunication=true;
-  } 
   for(unsigned i=0;i<dd.g2l.size();i++) dd.g2l[i]=-1;
   if( gatindex.size()==natoms ){
       shuffledAtoms=false;
