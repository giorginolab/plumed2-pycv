/*
 * This file is part of the GROMACS molecular simulation package.
 *
 * Copyright (c) 1991-2000, University of Groningen, The Netherlands.
 * Copyright (c) 2001-2004, The GROMACS development team,
 * check out http://www.gromacs.org for more information.
 * Copyright (c) 2012,2013, by the GROMACS development team, led by
 * David van der Spoel, Berk Hess, Erik Lindahl, and including many
 * others, as listed in the AUTHORS file in the top-level source
 * directory and at http://www.gromacs.org.
 *
 * GROMACS is free software; you can redistribute it and/or
 * modify it under the terms of the GNU Lesser General Public License
 * as published by the Free Software Foundation; either version 2.1
 * of the License, or (at your option) any later version.
 *
 * GROMACS is distributed in the hope that it will be useful,
 * but WITHOUT ANY WARRANTY; without even the implied warranty of
 * MERCHANTABILITY or FITNESS FOR A PARTICULAR PURPOSE.  See the GNU
 * Lesser General Public License for more details.
 *
 * You should have received a copy of the GNU Lesser General Public
 * License along with GROMACS; if not, see
 * http://www.gnu.org/licenses, or write to the Free Software Foundation,
 * Inc., 51 Franklin Street, Fifth Floor, Boston, MA  02110-1301  USA.
 *
 * If you want to redistribute modifications to GROMACS, please
 * consider that scientific software is very special. Version
 * control is crucial - bugs must be traceable. We will be happy to
 * consider code for inclusion in the official distribution, but
 * derived work must not be called official GROMACS. Details are found
 * in the README & COPYING files - if they are missing, get the
 * official version at http://www.gromacs.org.
 *
 * To help us fund GROMACS development, we humbly ask that you cite
 * the research papers on the package. Check out http://www.gromacs.org.
 */
#ifdef HAVE_CONFIG_H
#include <config.h>
#endif

#include "typedefs.h"
#include "smalloc.h"
#include "sysstuff.h"
#include "vec.h"
#include "statutil.h"
#include "vcm.h"
#include "mdebin.h"
#include "nrnb.h"
#include "calcmu.h"
#include "index.h"
#include "vsite.h"
#include "update.h"
#include "ns.h"
#include "trnio.h"
#include "xtcio.h"
#include "mdrun.h"
#include "md_support.h"
#include "md_logging.h"
#include "confio.h"
#include "network.h"
#include "pull.h"
#include "xvgr.h"
#include "physics.h"
#include "names.h"
#include "xmdrun.h"
#include "ionize.h"
#include "disre.h"
#include "orires.h"
#include "pme.h"
#include "mdatoms.h"
#include "repl_ex.h"
#include "qmmm.h"
#include "mpelogging.h"
#include "domdec.h"
#include "domdec_network.h"
#include "partdec.h"
#include "topsort.h"
#include "coulomb.h"
#include "constr.h"
#include "shellfc.h"
#include "compute_io.h"
#include "mvdata.h"
#include "checkpoint.h"
#include "mtop_util.h"
#include "sighandler.h"
#include "txtdump.h"
#include "string2.h"
#include "pme_loadbal.h"
#include "bondf.h"
#include "membed.h"
#include "types/nlistheuristics.h"
#include "types/iteratedconstraints.h"
#include "nbnxn_cuda_data_mgmt.h"

/* PLUMED */
#include "../../Plumed.h"
extern int    plumedswitch;
extern plumed plumedmain;
/* END PLUMED */

#ifdef GMX_LIB_MPI
#include <mpi.h>
#endif
#ifdef GMX_THREAD_MPI
#include "tmpi.h"
#endif

#ifdef GMX_FAHCORE
#include "corewrap.h"
#endif

static void reset_all_counters(FILE *fplog, t_commrec *cr,
                               gmx_large_int_t step,
                               gmx_large_int_t *step_rel, t_inputrec *ir,
                               gmx_wallcycle_t wcycle, t_nrnb *nrnb,
                               gmx_runtime_t *runtime,
                               nbnxn_cuda_ptr_t cu_nbv)
{
    char sbuf[STEPSTRSIZE];

    /* Reset all the counters related to performance over the run */
    md_print_warn(cr, fplog, "step %s: resetting all time and cycle counters\n",
                  gmx_step_str(step, sbuf));

    if (cu_nbv)
    {
        nbnxn_cuda_reset_timings(cu_nbv);
    }

    wallcycle_stop(wcycle, ewcRUN);
    wallcycle_reset_all(wcycle);
    if (DOMAINDECOMP(cr))
    {
        reset_dd_statistics_counters(cr->dd);
    }
    init_nrnb(nrnb);
    ir->init_step += *step_rel;
    ir->nsteps    -= *step_rel;
    *step_rel      = 0;
    wallcycle_start(wcycle, ewcRUN);
    runtime_start(runtime);
    print_date_and_time(fplog, cr->nodeid, "Restarted time", runtime);
}

double do_md(FILE *fplog, t_commrec *cr, int nfile, const t_filenm fnm[],
             const output_env_t oenv, gmx_bool bVerbose, gmx_bool bCompact,
             int nstglobalcomm,
             gmx_vsite_t *vsite, gmx_constr_t constr,
             int stepout, t_inputrec *ir,
             gmx_mtop_t *top_global,
             t_fcdata *fcd,
             t_state *state_global,
             t_mdatoms *mdatoms,
             t_nrnb *nrnb, gmx_wallcycle_t wcycle,
             gmx_edsam_t ed, t_forcerec *fr,
             int repl_ex_nst, int repl_ex_nex, int repl_ex_seed, gmx_membed_t membed,
             real cpt_period, real max_hours,
             const char *deviceOptions,
             unsigned long Flags,
             gmx_runtime_t *runtime)
{
    gmx_mdoutf_t   *outf;
    gmx_large_int_t step, step_rel;
    double          run_time;
    double          t, t0, lam0[efptNR];
    gmx_bool        bGStatEveryStep, bGStat, bCalcVir, bCalcEner;
    gmx_bool        bNS, bNStList, bSimAnn, bStopCM, bRerunMD, bNotLastFrame = FALSE,
                    bFirstStep, bStateFromCP, bStateFromTPX, bInitStep, bLastStep,
                    bBornRadii, bStartingFromCpt;
    gmx_bool          bDoDHDL = FALSE, bDoFEP = FALSE, bDoExpanded = FALSE;
    gmx_bool          do_ene, do_log, do_verbose, bRerunWarnNoV = TRUE,
                      bForceUpdate = FALSE, bCPT;
    int               mdof_flags;
    gmx_bool          bMasterState;
    int               force_flags, cglo_flags;
    tensor            force_vir, shake_vir, total_vir, tmp_vir, pres;
    int               i, m;
    t_trxstatus      *status;
    rvec              mu_tot;
    t_vcm            *vcm;
    t_state          *bufstate = NULL;
    matrix           *scale_tot, pcoupl_mu, M, ebox;
    gmx_nlheur_t      nlh;
    t_trxframe        rerun_fr;
    gmx_repl_ex_t     repl_ex = NULL;
    int               nchkpt  = 1;
    gmx_localtop_t   *top;
    t_mdebin         *mdebin = NULL;
    t_state          *state    = NULL;
    rvec             *f_global = NULL;
    int               n_xtc    = -1;
    rvec             *x_xtc    = NULL;
    gmx_enerdata_t   *enerd;
    rvec             *f = NULL;
    gmx_global_stat_t gstat;
    gmx_update_t      upd   = NULL;
    t_graph          *graph = NULL;
    globsig_t         gs;
    gmx_rng_t         mcrng = NULL;
    gmx_bool          bFFscan;
    gmx_groups_t     *groups;
    gmx_ekindata_t   *ekind, *ekind_save;
    gmx_shellfc_t     shellfc;
    int               count, nconverged = 0;
    real              timestep = 0;
    double            tcount   = 0;
    gmx_bool          bIonize  = FALSE;
    gmx_bool          bTCR     = FALSE, bConverged = TRUE, bOK, bSumEkinhOld, bExchanged;
    gmx_bool          bAppend;
    gmx_bool          bResetCountersHalfMaxH = FALSE;
    gmx_bool          bVV, bIterativeCase, bFirstIterate, bTemp, bPres, bTrotter;
    gmx_bool          bUpdateDoLR;
    real              mu_aver = 0, dvdl_constr;
    int               a0, a1, gnx = 0, ii;
    atom_id          *grpindex = NULL;
    char             *grpname;
    t_coupl_rec      *tcr     = NULL;
    rvec             *xcopy   = NULL, *vcopy = NULL, *cbuf = NULL;
    matrix            boxcopy = {{0}}, lastbox;
    tensor            tmpvir;
    real              fom, oldfom, veta_save, pcurr, scalevir, tracevir;
    real              vetanew = 0;
    int               lamnew  = 0;
    /* for FEP */
    int               nstfep;
    real              rate;
    double            cycles;
    real              saved_conserved_quantity = 0;
    real              last_ekin                = 0;
    int               iter_i;
    t_extmass         MassQ;
    int             **trotter_seq;
    char              sbuf[STEPSTRSIZE], sbuf2[STEPSTRSIZE];
    int               handled_stop_condition = gmx_stop_cond_none; /* compare to get_stop_condition*/
    gmx_iterate_t     iterate;
    gmx_large_int_t   multisim_nsteps = -1;                        /* number of steps to do  before first multisim
                                                                      simulation stops. If equal to zero, don't
                                                                      communicate any more between multisims.*/
    /* PME load balancing data for GPU kernels */
    pme_load_balancing_t pme_loadbal = NULL;
    double               cycles_pmes;
    gmx_bool             bPMETuneTry = FALSE, bPMETuneRunning = FALSE;

/* PLUMED */
    int plumedNeedsEnergy=0;
    int plumedWantsToStop=0;
/* END PLUMED */

#ifdef GMX_FAHCORE
    /* Temporary addition for FAHCORE checkpointing */
    int chkpt_ret;
#endif

    /* Check for special mdrun options */
    bRerunMD = (Flags & MD_RERUN);
    bIonize  = (Flags & MD_IONIZE);
    bFFscan  = (Flags & MD_FFSCAN);
    bAppend  = (Flags & MD_APPENDFILES);
    if (Flags & MD_RESETCOUNTERSHALFWAY)
    {
        if (ir->nsteps > 0)
        {
            /* Signal to reset the counters half the simulation steps. */
            wcycle_set_reset_counters(wcycle, ir->nsteps/2);
        }
        /* Signal to reset the counters halfway the simulation time. */
        bResetCountersHalfMaxH = (max_hours > 0);
    }

    /* md-vv uses averaged full step velocities for T-control
       md-vv-avek uses averaged half step velocities for T-control (but full step ekin for P control)
       md uses averaged half step kinetic energies to determine temperature unless defined otherwise by GMX_EKIN_AVE_VEL; */
    bVV = EI_VV(ir->eI);
    if (bVV) /* to store the initial velocities while computing virial */
    {
        snew(cbuf, top_global->natoms);
    }
    /* all the iteratative cases - only if there are constraints */
    bIterativeCase = ((IR_NPH_TROTTER(ir) || IR_NPT_TROTTER(ir)) && (constr) && (!bRerunMD));
    gmx_iterate_init(&iterate, FALSE); /* The default value of iterate->bIterationActive is set to
                                          false in this step.  The correct value, true or false,
                                          is set at each step, as it depends on the frequency of temperature
                                          and pressure control.*/
    bTrotter = (bVV && (IR_NPT_TROTTER(ir) || IR_NPH_TROTTER(ir) || IR_NVT_TROTTER(ir)));

    if (bRerunMD)
    {
        /* Since we don't know if the frames read are related in any way,
         * rebuild the neighborlist at every step.
         */
        ir->nstlist       = 1;
        ir->nstcalcenergy = 1;
        nstglobalcomm     = 1;
    }

    check_ir_old_tpx_versions(cr, fplog, ir, top_global);

    nstglobalcomm   = check_nstglobalcomm(fplog, cr, nstglobalcomm, ir);
    bGStatEveryStep = (nstglobalcomm == 1);

    if (!bGStatEveryStep && ir->nstlist == -1 && fplog != NULL)
    {
        fprintf(fplog,
                "To reduce the energy communication with nstlist = -1\n"
                "the neighbor list validity should not be checked at every step,\n"
                "this means that exact integration is not guaranteed.\n"
                "The neighbor list validity is checked after:\n"
                "  <n.list life time> - 2*std.dev.(n.list life time)  steps.\n"
                "In most cases this will result in exact integration.\n"
                "This reduces the energy communication by a factor of 2 to 3.\n"
                "If you want less energy communication, set nstlist > 3.\n\n");
    }

    if (bRerunMD || bFFscan)
    {
        ir->nstxtcout = 0;
    }
    groups = &top_global->groups;

    /* Initial values */
    init_md(fplog, cr, ir, oenv, &t, &t0, state_global->lambda,
            &(state_global->fep_state), lam0,
            nrnb, top_global, &upd,
            nfile, fnm, &outf, &mdebin,
            force_vir, shake_vir, mu_tot, &bSimAnn, &vcm, state_global, Flags);

    clear_mat(total_vir);
    clear_mat(pres);
    /* Energy terms and groups */
    snew(enerd, 1);
    init_enerdata(top_global->groups.grps[egcENER].nr, ir->fepvals->n_lambda,
                  enerd);
    if (DOMAINDECOMP(cr))
    {
        f = NULL;
    }
    else
    {
        snew(f, top_global->natoms);
    }

    /* Kinetic energy data */
    snew(ekind, 1);
    init_ekindata(fplog, top_global, &(ir->opts), ekind);
    /* needed for iteration of constraints */
    snew(ekind_save, 1);
    init_ekindata(fplog, top_global, &(ir->opts), ekind_save);
    /* Copy the cos acceleration to the groups struct */
    ekind->cosacc.cos_accel = ir->cos_accel;

    gstat = global_stat_init(ir);
    debug_gmx();

    /* Check for polarizable models and flexible constraints */
    shellfc = init_shell_flexcon(fplog,
                                 top_global, n_flexible_constraints(constr),
                                 (ir->bContinuation ||
                                  (DOMAINDECOMP(cr) && !MASTER(cr))) ?
                                 NULL : state_global->x);

    if (DEFORM(*ir))
    {
#ifdef GMX_THREAD_MPI
        tMPI_Thread_mutex_lock(&deform_init_box_mutex);
#endif
        set_deform_reference_box(upd,
                                 deform_init_init_step_tpx,
                                 deform_init_box_tpx);
#ifdef GMX_THREAD_MPI
        tMPI_Thread_mutex_unlock(&deform_init_box_mutex);
#endif
    }

    {
        double io = compute_io(ir, top_global->natoms, groups, mdebin->ebin->nener, 1);
        if ((io > 2000) && MASTER(cr))
        {
            fprintf(stderr,
                    "\nWARNING: This run will generate roughly %.0f Mb of data\n\n",
                    io);
        }
    }

    if (DOMAINDECOMP(cr))
    {
        top = dd_init_local_top(top_global);

        snew(state, 1);
        dd_init_local_state(cr->dd, state_global, state);

        if (DDMASTER(cr->dd) && ir->nstfout)
        {
            snew(f_global, state_global->natoms);
        }
    }
    else
    {
        if (PAR(cr))
        {
            /* Initialize the particle decomposition and split the topology */
            top = split_system(fplog, top_global, ir, cr);

            pd_cg_range(cr, &fr->cg0, &fr->hcg);
            pd_at_range(cr, &a0, &a1);
        }
        else
        {
            top = gmx_mtop_generate_local_top(top_global, ir);

            a0 = 0;
            a1 = top_global->natoms;
        }

        forcerec_set_excl_load(fr, top, cr);

        state    = partdec_init_local_state(cr, state_global);
        f_global = f;

        atoms2md(top_global, ir, 0, NULL, a0, a1-a0, mdatoms);

        if (vsite)
        {
            set_vsite_top(vsite, top, mdatoms, cr);
        }

        if (ir->ePBC != epbcNONE && !fr->bMolPBC)
        {
            graph = mk_graph(fplog, &(top->idef), 0, top_global->natoms, FALSE, FALSE);
        }

        if (shellfc)
        {
            make_local_shells(cr, mdatoms, shellfc);
        }

        setup_bonded_threading(fr, &top->idef);

        if (ir->pull && PAR(cr))
        {
            dd_make_local_pull_groups(NULL, ir->pull, mdatoms);
        }
    }

    if (DOMAINDECOMP(cr))
    {
        /* Distribute the charge groups over the nodes from the master node */
        dd_partition_system(fplog, ir->init_step, cr, TRUE, 1,
                            state_global, top_global, ir,
                            state, &f, mdatoms, top, fr,
                            vsite, shellfc, constr,
                            nrnb, wcycle, FALSE);

    }

    update_mdatoms(mdatoms, state->lambda[efptMASS]);

    if (opt2bSet("-cpi", nfile, fnm))
    {
        bStateFromCP = gmx_fexist_master(opt2fn_master("-cpi", nfile, fnm, cr), cr);
    }
    else
    {
        bStateFromCP = FALSE;
    }

    if (ir->bExpanded)
    {
        init_expanded_ensemble(bStateFromCP,ir,&mcrng,&state->dfhist);
    }

    if (MASTER(cr))
    {
        if (bStateFromCP)
        {
            /* Update mdebin with energy history if appending to output files */
            if (Flags & MD_APPENDFILES)
            {
                restore_energyhistory_from_state(mdebin, &state_global->enerhist);
            }
            else
            {
                /* We might have read an energy history from checkpoint,
                 * free the allocated memory and reset the counts.
                 */
                done_energyhistory(&state_global->enerhist);
                init_energyhistory(&state_global->enerhist);
            }
        }
        /* Set the initial energy history in state by updating once */
        update_energyhistory(&state_global->enerhist, mdebin);
    }

    if ((state->flags & (1<<estLD_RNG)) && (Flags & MD_READ_RNG))
    {
        /* Set the random state if we read a checkpoint file */
        set_stochd_state(upd, state);
    }

    if (state->flags & (1<<estMC_RNG))
    {
        set_mc_state(mcrng, state);
    }

    /* Initialize constraints */
    if (constr)
    {
        if (!DOMAINDECOMP(cr))
        {
            set_constraints(constr, top, ir, mdatoms, cr);
        }
    }

    /* Check whether we have to GCT stuff */
    bTCR = ftp2bSet(efGCT, nfile, fnm);
    if (bTCR)
    {
        if (MASTER(cr))
        {
            fprintf(stderr, "Will do General Coupling Theory!\n");
        }
        gnx = top_global->mols.nr;
        snew(grpindex, gnx);
        for (i = 0; (i < gnx); i++)
        {
            grpindex[i] = i;
        }
    }

    if (repl_ex_nst > 0)
    {
        /* We need to be sure replica exchange can only occur
         * when the energies are current */
        check_nst_param(fplog, cr, "nstcalcenergy", ir->nstcalcenergy,
                        "repl_ex_nst", &repl_ex_nst);
        /* This check needs to happen before inter-simulation
         * signals are initialized, too */
    }
    if (repl_ex_nst > 0 && MASTER(cr))
    {
        repl_ex = init_replica_exchange(fplog, cr->ms, state_global, ir,
                                        repl_ex_nst, repl_ex_nex, repl_ex_seed);
    }

    /* PME tuning is only supported with GPUs or PME nodes and not with rerun.
     * With perturbed charges with soft-core we should not change the cut-off.
     */
    if ((Flags & MD_TUNEPME) &&
        EEL_PME(fr->eeltype) &&
        ( (fr->cutoff_scheme == ecutsVERLET && fr->nbv->bUseGPU) || !(cr->duty & DUTY_PME)) &&
        !(ir->efep != efepNO && mdatoms->nChargePerturbed > 0 && ir->fepvals->bScCoul) &&
        !bRerunMD)
    {
        pme_loadbal_init(&pme_loadbal, ir, state->box, fr->ic, fr->pmedata);
        cycles_pmes = 0;
        if (cr->duty & DUTY_PME)
        {
            /* Start tuning right away, as we can't measure the load */
            bPMETuneRunning = TRUE;
        }
        else
        {
            /* Separate PME nodes, we can measure the PP/PME load balance */
            bPMETuneTry = TRUE;
        }
    }

    if (!ir->bContinuation && !bRerunMD)
    {
        if (mdatoms->cFREEZE && (state->flags & (1<<estV)))
        {
            /* Set the velocities of frozen particles to zero */
            for (i = mdatoms->start; i < mdatoms->start+mdatoms->homenr; i++)
            {
                for (m = 0; m < DIM; m++)
                {
                    if (ir->opts.nFreeze[mdatoms->cFREEZE[i]][m])
                    {
                        state->v[i][m] = 0;
                    }
                }
            }
        }

        if (constr)
        {
            /* Constrain the initial coordinates and velocities */
            do_constrain_first(fplog, constr, ir, mdatoms, state, f,
                               graph, cr, nrnb, fr, top, shake_vir);
        }
        if (vsite)
        {
            /* Construct the virtual sites for the initial configuration */
            construct_vsites(fplog, vsite, state->x, nrnb, ir->delta_t, NULL,
                             top->idef.iparams, top->idef.il,
                             fr->ePBC, fr->bMolPBC, graph, cr, state->box);
        }
    }

    debug_gmx();

    /* set free energy calculation frequency as the minimum
       greatest common denominator of nstdhdl, nstexpanded, and repl_ex_nst*/
    nstfep = ir->fepvals->nstdhdl;
    if (ir->bExpanded)
    {
        nstfep = gmx_greatest_common_divisor(ir->fepvals->nstdhdl,nstfep);
    }
    if (repl_ex_nst > 0)
    {
        nstfep = gmx_greatest_common_divisor(repl_ex_nst,nstfep);
    }

    /* I'm assuming we need global communication the first time! MRS */
    cglo_flags = (CGLO_TEMPERATURE | CGLO_GSTAT
                  | ((ir->comm_mode != ecmNO) ? CGLO_STOPCM : 0)
                  | (bVV ? CGLO_PRESSURE : 0)
                  | (bVV ? CGLO_CONSTRAINT : 0)
                  | (bRerunMD ? CGLO_RERUNMD : 0)
                  | ((Flags & MD_READ_EKIN) ? CGLO_READEKIN : 0));

    bSumEkinhOld = FALSE;
    compute_globals(fplog, gstat, cr, ir, fr, ekind, state, state_global, mdatoms, nrnb, vcm,
                    NULL, enerd, force_vir, shake_vir, total_vir, pres, mu_tot,
                    constr, NULL, FALSE, state->box,
                    top_global, &pcurr, top_global->natoms, &bSumEkinhOld, cglo_flags);
    if (ir->eI == eiVVAK)
    {
        /* a second call to get the half step temperature initialized as well */
        /* we do the same call as above, but turn the pressure off -- internally to
           compute_globals, this is recognized as a velocity verlet half-step
           kinetic energy calculation.  This minimized excess variables, but
           perhaps loses some logic?*/

        compute_globals(fplog, gstat, cr, ir, fr, ekind, state, state_global, mdatoms, nrnb, vcm,
                        NULL, enerd, force_vir, shake_vir, total_vir, pres, mu_tot,
                        constr, NULL, FALSE, state->box,
                        top_global, &pcurr, top_global->natoms, &bSumEkinhOld,
                        cglo_flags &~(CGLO_STOPCM | CGLO_PRESSURE));
    }

    /* Calculate the initial half step temperature, and save the ekinh_old */
    if (!(Flags & MD_STARTFROMCPT))
    {
        for (i = 0; (i < ir->opts.ngtc); i++)
        {
            copy_mat(ekind->tcstat[i].ekinh, ekind->tcstat[i].ekinh_old);
        }
    }
    if (ir->eI != eiVV)
    {
        enerd->term[F_TEMP] *= 2; /* result of averages being done over previous and current step,
                                     and there is no previous step */
    }

    /* if using an iterative algorithm, we need to create a working directory for the state. */
    if (bIterativeCase)
    {
        bufstate = init_bufstate(state);
    }
    if (bFFscan)
    {
        snew(xcopy, state->natoms);
        snew(vcopy, state->natoms);
        copy_rvecn(state->x, xcopy, 0, state->natoms);
        copy_rvecn(state->v, vcopy, 0, state->natoms);
        copy_mat(state->box, boxcopy);
    }

    /* need to make an initiation call to get the Trotter variables set, as well as other constants for non-trotter
       temperature control */
    trotter_seq = init_npt_vars(ir, state, &MassQ, bTrotter);

    if (MASTER(cr))
    {
        if (constr && !ir->bContinuation && ir->eConstrAlg == econtLINCS)
        {
            fprintf(fplog,
                    "RMS relative constraint deviation after constraining: %.2e\n",
                    constr_rmsd(constr, FALSE));
        }
        if (EI_STATE_VELOCITY(ir->eI))
        {
            fprintf(fplog, "Initial temperature: %g K\n", enerd->term[F_TEMP]);
        }
        if (bRerunMD)
        {
            fprintf(stderr, "starting md rerun '%s', reading coordinates from"
                    " input trajectory '%s'\n\n",
                    *(top_global->name), opt2fn("-rerun", nfile, fnm));
            if (bVerbose)
            {
                fprintf(stderr, "Calculated time to finish depends on nsteps from "
                        "run input file,\nwhich may not correspond to the time "
                        "needed to process input trajectory.\n\n");
            }
        }
        else
        {
            char tbuf[20];
            fprintf(stderr, "starting mdrun '%s'\n",
                    *(top_global->name));
            if (ir->nsteps >= 0)
            {
                sprintf(tbuf, "%8.1f", (ir->init_step+ir->nsteps)*ir->delta_t);
            }
            else
            {
                sprintf(tbuf, "%s", "infinite");
            }
            if (ir->init_step > 0)
            {
                fprintf(stderr, "%s steps, %s ps (continuing from step %s, %8.1f ps).\n",
                        gmx_step_str(ir->init_step+ir->nsteps, sbuf), tbuf,
                        gmx_step_str(ir->init_step, sbuf2),
                        ir->init_step*ir->delta_t);
            }
            else
            {
                fprintf(stderr, "%s steps, %s ps.\n",
                        gmx_step_str(ir->nsteps, sbuf), tbuf);
            }
        }
        fprintf(fplog, "\n");
    }

    /* PLUMED */
    if(plumedswitch){
      if(cr->ms && cr->ms->nsim>1) {
        if(MASTER(cr)) plumed_cmd(plumedmain,"GREX setMPIIntercomm",&cr->ms->mpi_comm_masters);
        if(PAR(cr)){
          if(DOMAINDECOMP(cr)) {
            plumed_cmd(plumedmain,"GREX setMPIIntracomm",&cr->dd->mpi_comm_all);
          }else{
            plumed_cmd(plumedmain,"GREX setMPIIntracomm",&cr->mpi_comm_mysim);
          }
        }
        plumed_cmd(plumedmain,"GREX init",NULL);
      }
      if(PAR(cr)){
        if(DOMAINDECOMP(cr)) {
          plumed_cmd(plumedmain,"setMPIComm",&cr->dd->mpi_comm_all);
        }else{
          plumed_cmd(plumedmain,"setMPIComm",&cr->mpi_comm_mysim);
        }
      }
      plumed_cmd(plumedmain,"setNatoms",&top_global->natoms);
      plumed_cmd(plumedmain,"setMDEngine","gromacs");
      plumed_cmd(plumedmain,"setLog",fplog);
      real real_delta_t;
      real_delta_t=ir->delta_t;
      plumed_cmd(plumedmain,"setTimestep",&real_delta_t);
      plumed_cmd(plumedmain,"init",NULL);

      if(PAR(cr)){
        if(DOMAINDECOMP(cr)) {
          plumed_cmd(plumedmain,"setAtomsNlocal",&cr->dd->nat_home);
          plumed_cmd(plumedmain,"setAtomsGatindex",cr->dd->gatindex);
        }else{
          plumed_cmd(plumedmain,"setAtomsNlocal",&mdatoms->homenr);
          plumed_cmd(plumedmain,"setAtomsContiguous",&mdatoms->start);
        }
      }
    }
    /* END PLUMED */

    /* Set and write start time */
    runtime_start(runtime);
    print_date_and_time(fplog, cr->nodeid, "Started mdrun", runtime);
    wallcycle_start(wcycle, ewcRUN);
    if (fplog)
    {
        fprintf(fplog, "\n");
    }

    /* safest point to do file checkpointing is here.  More general point would be immediately before integrator call */
#ifdef GMX_FAHCORE
    chkpt_ret = fcCheckPointParallel( cr->nodeid,
                                      NULL, 0);
    if (chkpt_ret == 0)
    {
        gmx_fatal( 3, __FILE__, __LINE__, "Checkpoint error on step %d\n", 0 );
    }
#endif

    debug_gmx();
    /***********************************************************
     *
     *             Loop over MD steps
     *
     ************************************************************/

    /* if rerunMD then read coordinates and velocities from input trajectory */
    if (bRerunMD)
    {
        if (getenv("GMX_FORCE_UPDATE"))
        {
            bForceUpdate = TRUE;
        }

        rerun_fr.natoms = 0;
        if (MASTER(cr))
        {
            bNotLastFrame = read_first_frame(oenv, &status,
                                             opt2fn("-rerun", nfile, fnm),
                                             &rerun_fr, TRX_NEED_X | TRX_READ_V);
            if (rerun_fr.natoms != top_global->natoms)
            {
                gmx_fatal(FARGS,
                          "Number of atoms in trajectory (%d) does not match the "
                          "run input file (%d)\n",
                          rerun_fr.natoms, top_global->natoms);
            }
            if (ir->ePBC != epbcNONE)
            {
                if (!rerun_fr.bBox)
                {
                    gmx_fatal(FARGS, "Rerun trajectory frame step %d time %f does not contain a box, while pbc is used", rerun_fr.step, rerun_fr.time);
                }
                if (max_cutoff2(ir->ePBC, rerun_fr.box) < sqr(fr->rlistlong))
                {
                    gmx_fatal(FARGS, "Rerun trajectory frame step %d time %f has too small box dimensions", rerun_fr.step, rerun_fr.time);
                }
            }
        }

        if (PAR(cr))
        {
            rerun_parallel_comm(cr, &rerun_fr, &bNotLastFrame);
        }

        if (ir->ePBC != epbcNONE)
        {
            /* Set the shift vectors.
             * Necessary here when have a static box different from the tpr box.
             */
            calc_shifts(rerun_fr.box, fr->shift_vec);
        }
    }

    /* loop over MD steps or if rerunMD to end of input trajectory */
    bFirstStep = TRUE;
    /* Skip the first Nose-Hoover integration when we get the state from tpx */
    bStateFromTPX    = !bStateFromCP;
    bInitStep        = bFirstStep && (bStateFromTPX || bVV);
    bStartingFromCpt = (Flags & MD_STARTFROMCPT) && bInitStep;
    bLastStep        = FALSE;
    bSumEkinhOld     = FALSE;
    bExchanged       = FALSE;

    init_global_signals(&gs, cr, ir, repl_ex_nst);

    step     = ir->init_step;
    step_rel = 0;

    if (ir->nstlist == -1)
    {
        init_nlistheuristics(&nlh, bGStatEveryStep, step);
    }

    if (MULTISIM(cr) && (repl_ex_nst <= 0 ))
    {
        /* check how many steps are left in other sims */
        multisim_nsteps = get_multisim_nsteps(cr, ir->nsteps);
    }


    /* and stop now if we should */
    bLastStep = (bRerunMD || (ir->nsteps >= 0 && step_rel > ir->nsteps) ||
                 ((multisim_nsteps >= 0) && (step_rel >= multisim_nsteps )));
    while (!bLastStep || (bRerunMD && bNotLastFrame))
    {

        wallcycle_start(wcycle, ewcSTEP);

        GMX_MPE_LOG(ev_timestep1);

        if (bRerunMD)
        {
            if (rerun_fr.bStep)
            {
                step     = rerun_fr.step;
                step_rel = step - ir->init_step;
            }
            if (rerun_fr.bTime)
            {
                t = rerun_fr.time;
            }
            else
            {
                t = step;
            }
        }
        else
        {
            bLastStep = (step_rel == ir->nsteps);
            t         = t0 + step*ir->delta_t;
        }

        if (ir->efep != efepNO || ir->bSimTemp)
        {
            /* find and set the current lambdas.  If rerunning, we either read in a state, or a lambda value,
               requiring different logic. */

            set_current_lambdas(step, ir->fepvals, bRerunMD, &rerun_fr, state_global, state, lam0);
            bDoDHDL      = do_per_step(step, ir->fepvals->nstdhdl);
            bDoFEP       = (do_per_step(step, nstfep) && (ir->efep != efepNO));
            bDoExpanded  = (do_per_step(step, ir->expandedvals->nstexpanded)
                            && (ir->bExpanded) && (step > 0) && (!bStartingFromCpt));
        }

        if (bSimAnn)
        {
            update_annealing_target_temp(&(ir->opts), t);
        }

        if (bRerunMD)
        {
            if (!(DOMAINDECOMP(cr) && !MASTER(cr)))
            {
                for (i = 0; i < state_global->natoms; i++)
                {
                    copy_rvec(rerun_fr.x[i], state_global->x[i]);
                }
                if (rerun_fr.bV)
                {
                    for (i = 0; i < state_global->natoms; i++)
                    {
                        copy_rvec(rerun_fr.v[i], state_global->v[i]);
                    }
                }
                else
                {
                    for (i = 0; i < state_global->natoms; i++)
                    {
                        clear_rvec(state_global->v[i]);
                    }
                    if (bRerunWarnNoV)
                    {
                        fprintf(stderr, "\nWARNING: Some frames do not contain velocities.\n"
                                "         Ekin, temperature and pressure are incorrect,\n"
                                "         the virial will be incorrect when constraints are present.\n"
                                "\n");
                        bRerunWarnNoV = FALSE;
                    }
                }
            }
            copy_mat(rerun_fr.box, state_global->box);
            copy_mat(state_global->box, state->box);

            if (vsite && (Flags & MD_RERUN_VSITE))
            {
                if (DOMAINDECOMP(cr))
                {
                    gmx_fatal(FARGS, "Vsite recalculation with -rerun is not implemented for domain decomposition, use particle decomposition");
                }
                if (graph)
                {
                    /* Following is necessary because the graph may get out of sync
                     * with the coordinates if we only have every N'th coordinate set
                     */
                    mk_mshift(fplog, graph, fr->ePBC, state->box, state->x);
                    shift_self(graph, state->box, state->x);
                }
                construct_vsites(fplog, vsite, state->x, nrnb, ir->delta_t, state->v,
                                 top->idef.iparams, top->idef.il,
                                 fr->ePBC, fr->bMolPBC, graph, cr, state->box);
                if (graph)
                {
                    unshift_self(graph, state->box, state->x);
                }
            }
        }

        /* Stop Center of Mass motion */
        bStopCM = (ir->comm_mode != ecmNO && do_per_step(step, ir->nstcomm));

        /* Copy back starting coordinates in case we're doing a forcefield scan */
        if (bFFscan)
        {
            for (ii = 0; (ii < state->natoms); ii++)
            {
                copy_rvec(xcopy[ii], state->x[ii]);
                copy_rvec(vcopy[ii], state->v[ii]);
            }
            copy_mat(boxcopy, state->box);
        }

        if (bRerunMD)
        {
            /* for rerun MD always do Neighbour Searching */
            bNS      = (bFirstStep || ir->nstlist != 0);
            bNStList = bNS;
        }
        else
        {
            /* Determine whether or not to do Neighbour Searching and LR */
            bNStList = (ir->nstlist > 0  && step % ir->nstlist == 0);

            bNS = (bFirstStep || bExchanged || bNStList || bDoFEP ||
                   (ir->nstlist == -1 && nlh.nabnsb > 0));

            if (bNS && ir->nstlist == -1)
            {
                set_nlistheuristics(&nlh, bFirstStep || bExchanged || bDoFEP, step);
            }
        }

        /* check whether we should stop because another simulation has
           stopped. */
        if (MULTISIM(cr))
        {
            if ( (multisim_nsteps >= 0) &&  (step_rel >= multisim_nsteps)  &&
                 (multisim_nsteps != ir->nsteps) )
            {
                if (bNS)
                {
                    if (MASTER(cr))
                    {
                        fprintf(stderr,
                                "Stopping simulation %d because another one has finished\n",
                                cr->ms->sim);
                    }
                    bLastStep         = TRUE;
                    gs.sig[eglsCHKPT] = 1;
                }
            }
        }

        /* < 0 means stop at next step, > 0 means stop at next NS step */
        if ( (gs.set[eglsSTOPCOND] < 0) ||
             ( (gs.set[eglsSTOPCOND] > 0) && (bNStList || ir->nstlist == 0) ) )
        {
            bLastStep = TRUE;
        }

        /* Determine whether or not to update the Born radii if doing GB */
        bBornRadii = bFirstStep;
        if (ir->implicit_solvent && (step % ir->nstgbradii == 0))
        {
            bBornRadii = TRUE;
        }

        do_log     = do_per_step(step, ir->nstlog) || bFirstStep || bLastStep;
        do_verbose = bVerbose &&
            (step % stepout == 0 || bFirstStep || bLastStep);

        if (bNS && !(bFirstStep && ir->bContinuation && !bRerunMD))
        {
            if (bRerunMD)
            {
                bMasterState = TRUE;
            }
            else
            {
                bMasterState = FALSE;
                /* Correct the new box if it is too skewed */
                if (DYNAMIC_BOX(*ir))
                {
                    if (correct_box(fplog, step, state->box, graph))
                    {
                        bMasterState = TRUE;
                    }
                }
                if (DOMAINDECOMP(cr) && bMasterState)
                {
                    dd_collect_state(cr->dd, state, state_global);
                }
            }

            if (DOMAINDECOMP(cr))
            {
                /* Repartition the domain decomposition */
                wallcycle_start(wcycle, ewcDOMDEC);
                dd_partition_system(fplog, step, cr,
                                    bMasterState, nstglobalcomm,
                                    state_global, top_global, ir,
                                    state, &f, mdatoms, top, fr,
                                    vsite, shellfc, constr,
                                    nrnb, wcycle,
                                    do_verbose && !bPMETuneRunning);
                wallcycle_stop(wcycle, ewcDOMDEC);
                /* If using an iterative integrator, reallocate space to match the decomposition */

                /* PLUMED */
                if(plumedswitch){
                  plumed_cmd(plumedmain,"setAtomsNlocal",&cr->dd->nat_home);
                  plumed_cmd(plumedmain,"setAtomsGatindex",cr->dd->gatindex);
                }
                /* END PLUMED */
            }
        }

        if (MASTER(cr) && do_log && !bFFscan)
        {
            print_ebin_header(fplog, step, t, state->lambda[efptFEP]); /* can we improve the information printed here? */
        }

        if (ir->efep != efepNO)
        {
            update_mdatoms(mdatoms, state->lambda[efptMASS]);
        }

        if ((bRerunMD && rerun_fr.bV) || bExchanged)
        {

            /* We need the kinetic energy at minus the half step for determining
             * the full step kinetic energy and possibly for T-coupling.*/
            /* This may not be quite working correctly yet . . . . */
            compute_globals(fplog, gstat, cr, ir, fr, ekind, state, state_global, mdatoms, nrnb, vcm,
                            wcycle, enerd, NULL, NULL, NULL, NULL, mu_tot,
                            constr, NULL, FALSE, state->box,
                            top_global, &pcurr, top_global->natoms, &bSumEkinhOld,
                            CGLO_RERUNMD | CGLO_GSTAT | CGLO_TEMPERATURE);
        }
        clear_mat(force_vir);

        /* Ionize the atoms if necessary */
        if (bIonize)
        {
            ionize(fplog, oenv, mdatoms, top_global, t, ir, state->x, state->v,
                   mdatoms->start, mdatoms->start+mdatoms->homenr, state->box, cr);
        }

        /* Update force field in ffscan program */
        if (bFFscan)
        {
            if (update_forcefield(fplog,
                                  nfile, fnm, fr,
                                  mdatoms->nr, state->x, state->box))
            {
                gmx_finalize_par();

                exit(0);
            }
        }

        GMX_MPE_LOG(ev_timestep2);

        /* We write a checkpoint at this MD step when:
         * either at an NS step when we signalled through gs,
         * or at the last step (but not when we do not want confout),
         * but never at the first step or with rerun.
         */
        bCPT = (((gs.set[eglsCHKPT] && (bNS || ir->nstlist == 0)) ||
                 (bLastStep && (Flags & MD_CONFOUT))) &&
                step > ir->init_step && !bRerunMD);
        if (bCPT)
        {
            gs.set[eglsCHKPT] = 0;
        }

        /* Determine the energy and pressure:
         * at nstcalcenergy steps and at energy output steps (set below).
         */
        if (EI_VV(ir->eI) && (!bInitStep))
        {
            /* for vv, the first half of the integration actually corresponds
               to the previous step.  bCalcEner is only required to be evaluated on the 'next' step,
               but the virial needs to be calculated on both the current step and the 'next' step. Future
               reorganization may be able to get rid of one of the bCalcVir=TRUE steps. */

            bCalcEner = do_per_step(step-1, ir->nstcalcenergy);
            bCalcVir  = bCalcEner ||
                (ir->epc != epcNO && (do_per_step(step, ir->nstpcouple) || do_per_step(step-1, ir->nstpcouple)));
        }
        else
        {
            bCalcEner = do_per_step(step, ir->nstcalcenergy);
            bCalcVir  = bCalcEner ||
                (ir->epc != epcNO && do_per_step(step, ir->nstpcouple));
        }

        /* Do we need global communication ? */
        bGStat = (bCalcVir || bCalcEner || bStopCM ||
                  do_per_step(step, nstglobalcomm) || (bVV && IR_NVT_TROTTER(ir) && do_per_step(step-1, nstglobalcomm)) ||
                  (ir->nstlist == -1 && !bRerunMD && step >= nlh.step_nscheck));

        do_ene = (do_per_step(step, ir->nstenergy) || bLastStep);

        if (do_ene || do_log)
        {
            bCalcVir  = TRUE;
            bCalcEner = TRUE;
            bGStat    = TRUE;
        }

        /* these CGLO_ options remain the same throughout the iteration */
        cglo_flags = ((bRerunMD ? CGLO_RERUNMD : 0) |
                      (bGStat ? CGLO_GSTAT : 0)
                      );

        force_flags = (GMX_FORCE_STATECHANGED |
                       ((DYNAMIC_BOX(*ir) || bRerunMD) ? GMX_FORCE_DYNAMICBOX : 0) |
                       GMX_FORCE_ALLFORCES |
                       GMX_FORCE_SEPLRF |
                       (bCalcVir ? GMX_FORCE_VIRIAL : 0) |
                       (bCalcEner ? GMX_FORCE_ENERGY : 0) |
                       (bDoFEP ? GMX_FORCE_DHDL : 0)
                       );

        if (fr->bTwinRange)
        {
            if (do_per_step(step, ir->nstcalclr))
            {
                force_flags |= GMX_FORCE_DO_LR;
            }
        }

        if (shellfc)
        {
            /* Now is the time to relax the shells */
            count = relax_shell_flexcon(fplog, cr, bVerbose, bFFscan ? step+1 : step,
                                        ir, bNS, force_flags,
                                        bStopCM, top, top_global,
                                        constr, enerd, fcd,
                                        state, f, force_vir, mdatoms,
                                        nrnb, wcycle, graph, groups,
                                        shellfc, fr, bBornRadii, t, mu_tot,
                                        state->natoms, &bConverged, vsite,
                                        outf->fp_field);
            tcount += count;

            if (bConverged)
            {
                nconverged++;
            }
        }
        else
        {
            /* The coordinates (x) are shifted (to get whole molecules)
             * in do_force.
             * This is parallellized as well, and does communication too.
             * Check comments in sim_util.c
             */
 
            /* PLUMED */
            plumedNeedsEnergy=0;
            if(plumedswitch){
              long int lstep=step; plumed_cmd(plumedmain,"setStepLong",&lstep);
              plumed_cmd(plumedmain,"setPositions",&state->x[mdatoms->start][0]);
              plumed_cmd(plumedmain,"setMasses",&mdatoms->massT[mdatoms->start]);
              plumed_cmd(plumedmain,"setCharges",&mdatoms->chargeA[mdatoms->start]);
              plumed_cmd(plumedmain,"setBox",&state->box[0][0]);
              plumed_cmd(plumedmain,"prepareCalc",NULL);
              plumed_cmd(plumedmain,"setForces",&f[mdatoms->start][0]);
              plumed_cmd(plumedmain,"setVirial",&force_vir[0][0]);
              plumed_cmd(plumedmain,"isEnergyNeeded",&plumedNeedsEnergy);
            }
            /* END PLUMED */
            do_force(fplog, cr, ir, step, nrnb, wcycle, top, top_global, groups,
                     state->box, state->x, &state->hist,
                     f, force_vir, mdatoms, enerd, fcd,
                     state->lambda, graph,
                     fr, vsite, mu_tot, t, outf->fp_field, ed, bBornRadii,
                     (plumedNeedsEnergy? GMX_FORCE_ENERGY : 0) |(bNS ? GMX_FORCE_NS : 0) | force_flags);
            /* PLUMED */
            if(plumedswitch){
<<<<<<< HEAD
              if(plumedNeedsEnergy) plumed_cmd(plumedmain,"setEnergy",&enerd->term[F_EPOT]);
              plumed_cmd(plumedmain,"setStopFlag",&plumedWantsToStop);
              plumed_cmd(plumedmain,"setForces",&f[mdatoms->start][0]);
              plumed_cmd(plumedmain,"setVirial",&force_vir[0][0]);
              plumed_cmd(plumedmain,"performCalc",NULL);
=======
              if(plumedNeedsEnergy){
                plumed_cmd(plumedmain,"setEnergy",&enerd->term[F_EPOT]);
                plumed_cmd(plumedmain,"performCalc",NULL);
              }
>>>>>>> 74b7cb36
              if ((repl_ex_nst > 0) && (step > 0) && !bLastStep &&
                 do_per_step(step,repl_ex_nst)) plumed_cmd(plumedmain,"GREX savePositions",NULL);
              if(plumedWantsToStop) ir->nsteps=step_rel+1;
            }
            /* END PLUMED */
        }

        GMX_BARRIER(cr->mpi_comm_mygroup);

        if (bTCR)
        {
            mu_aver = calc_mu_aver(cr, state->x, mdatoms->chargeA,
                                   mu_tot, &top_global->mols, mdatoms, gnx, grpindex);
        }

        if (bTCR && bFirstStep)
        {
            tcr = init_coupling(fplog, nfile, fnm, cr, fr, mdatoms, &(top->idef));
            fprintf(fplog, "Done init_coupling\n");
            fflush(fplog);
        }

        if (bVV && !bStartingFromCpt && !bRerunMD)
        /*  ############### START FIRST UPDATE HALF-STEP FOR VV METHODS############### */
        {
            if (ir->eI == eiVV && bInitStep)
            {
                /* if using velocity verlet with full time step Ekin,
                 * take the first half step only to compute the
                 * virial for the first step. From there,
                 * revert back to the initial coordinates
                 * so that the input is actually the initial step.
                 */
                copy_rvecn(state->v, cbuf, 0, state->natoms); /* should make this better for parallelizing? */
            }
            else
            {
                /* this is for NHC in the Ekin(t+dt/2) version of vv */
                trotter_update(ir, step, ekind, enerd, state, total_vir, mdatoms, &MassQ, trotter_seq, ettTSEQ1);
            }

            /* If we are using twin-range interactions where the long-range component
             * is only evaluated every nstcalclr>1 steps, we should do a special update
             * step to combine the long-range forces on these steps.
             * For nstcalclr=1 this is not done, since the forces would have been added
             * directly to the short-range forces already.
             */
            bUpdateDoLR = (fr->bTwinRange && do_per_step(step, ir->nstcalclr));

            update_coords(fplog, step, ir, mdatoms, state, fr->bMolPBC,
                          f, bUpdateDoLR, fr->f_twin, fcd,
                          ekind, M, wcycle, upd, bInitStep, etrtVELOCITY1,
                          cr, nrnb, constr, &top->idef);

            if (bIterativeCase && do_per_step(step-1, ir->nstpcouple) && !bInitStep)
            {
                gmx_iterate_init(&iterate, TRUE);
            }
            /* for iterations, we save these vectors, as we will be self-consistently iterating
               the calculations */

            /*#### UPDATE EXTENDED VARIABLES IN TROTTER FORMULATION */

            /* save the state */
            if (iterate.bIterationActive)
            {
                copy_coupling_state(state, bufstate, ekind, ekind_save, &(ir->opts));
            }

            bFirstIterate = TRUE;
            while (bFirstIterate || iterate.bIterationActive)
            {
                if (iterate.bIterationActive)
                {
                    copy_coupling_state(bufstate, state, ekind_save, ekind, &(ir->opts));
                    if (bFirstIterate && bTrotter)
                    {
                        /* The first time through, we need a decent first estimate
                           of veta(t+dt) to compute the constraints.  Do
                           this by computing the box volume part of the
                           trotter integration at this time. Nothing else
                           should be changed by this routine here.  If
                           !(first time), we start with the previous value
                           of veta.  */

                        veta_save = state->veta;
                        trotter_update(ir, step, ekind, enerd, state, total_vir, mdatoms, &MassQ, trotter_seq, ettTSEQ0);
                        vetanew     = state->veta;
                        state->veta = veta_save;
                    }
                }

                bOK = TRUE;
                if (!bRerunMD || rerun_fr.bV || bForceUpdate)     /* Why is rerun_fr.bV here?  Unclear. */
                {
                    update_constraints(fplog, step, NULL, ir, ekind, mdatoms,
                                       state, fr->bMolPBC, graph, f,
                                       &top->idef, shake_vir, NULL,
                                       cr, nrnb, wcycle, upd, constr,
                                       bInitStep, TRUE, bCalcVir, vetanew);

                    if (!bOK && !bFFscan)
                    {
                        gmx_fatal(FARGS, "Constraint error: Shake, Lincs or Settle could not solve the constrains");
                    }

                }
                else if (graph)
                {
                    /* Need to unshift here if a do_force has been
                       called in the previous step */
                    unshift_self(graph, state->box, state->x);
                }

                /* if VV, compute the pressure and constraints */
                /* For VV2, we strictly only need this if using pressure
                 * control, but we really would like to have accurate pressures
                 * printed out.
                 * Think about ways around this in the future?
                 * For now, keep this choice in comments.
                 */
                /*bPres = (ir->eI==eiVV || IR_NPT_TROTTER(ir)); */
                /*bTemp = ((ir->eI==eiVV &&(!bInitStep)) || (ir->eI==eiVVAK && IR_NPT_TROTTER(ir)));*/
                bPres = TRUE;
                bTemp = ((ir->eI == eiVV && (!bInitStep)) || (ir->eI == eiVVAK));
                if (bCalcEner && ir->eI == eiVVAK)  /*MRS:  7/9/2010 -- this still doesn't fix it?*/
                {
                    bSumEkinhOld = TRUE;
                }
                /* for vv, the first half of the integration actually corresponds to the previous step.
                   So we need information from the last step in the first half of the integration */
                if (bGStat || do_per_step(step-1, nstglobalcomm))
                {
                    compute_globals(fplog, gstat, cr, ir, fr, ekind, state, state_global, mdatoms, nrnb, vcm,
                                    wcycle, enerd, force_vir, shake_vir, total_vir, pres, mu_tot,
                                    constr, NULL, FALSE, state->box,
                                    top_global, &pcurr, top_global->natoms, &bSumEkinhOld,
                                    cglo_flags
                                    | CGLO_ENERGY
                                    | (bTemp ? CGLO_TEMPERATURE : 0)
                                    | (bPres ? CGLO_PRESSURE : 0)
                                    | (bPres ? CGLO_CONSTRAINT : 0)
                                    | ((iterate.bIterationActive) ? CGLO_ITERATE : 0)
                                    | (bFirstIterate ? CGLO_FIRSTITERATE : 0)
                                    | CGLO_SCALEEKIN
                                    );
                    /* explanation of above:
                       a) We compute Ekin at the full time step
                       if 1) we are using the AveVel Ekin, and it's not the
                       initial step, or 2) if we are using AveEkin, but need the full
                       time step kinetic energy for the pressure (always true now, since we want accurate statistics).
                       b) If we are using EkinAveEkin for the kinetic energy for the temperature control, we still feed in
                       EkinAveVel because it's needed for the pressure */
                }
                /* temperature scaling and pressure scaling to produce the extended variables at t+dt */
                if (!bInitStep)
                {
                    if (bTrotter)
                    {
                        m_add(force_vir, shake_vir, total_vir); /* we need the un-dispersion corrected total vir here */
                        trotter_update(ir, step, ekind, enerd, state, total_vir, mdatoms, &MassQ, trotter_seq, ettTSEQ2);
                    }
                    else
                    {
                        if (bExchanged)
                        {

                            /* We need the kinetic energy at minus the half step for determining
                             * the full step kinetic energy and possibly for T-coupling.*/
                            /* This may not be quite working correctly yet . . . . */
                            compute_globals(fplog, gstat, cr, ir, fr, ekind, state, state_global, mdatoms, nrnb, vcm,
                                            wcycle, enerd, NULL, NULL, NULL, NULL, mu_tot,
                                            constr, NULL, FALSE, state->box,
                                            top_global, &pcurr, top_global->natoms, &bSumEkinhOld,
                                            CGLO_RERUNMD | CGLO_GSTAT | CGLO_TEMPERATURE);
                        }
                    }
                }

                if (iterate.bIterationActive &&
                    done_iterating(cr, fplog, step, &iterate, bFirstIterate,
                                   state->veta, &vetanew))
                {
                    break;
                }
                bFirstIterate = FALSE;
            }

            if (bTrotter && !bInitStep)
            {
                copy_mat(shake_vir, state->svir_prev);
                copy_mat(force_vir, state->fvir_prev);
                if (IR_NVT_TROTTER(ir) && ir->eI == eiVV)
                {
                    /* update temperature and kinetic energy now that step is over - this is the v(t+dt) point */
                    enerd->term[F_TEMP] = sum_ekin(&(ir->opts), ekind, NULL, (ir->eI == eiVV), FALSE, FALSE);
                    enerd->term[F_EKIN] = trace(ekind->ekin);
                }
            }
            /* if it's the initial step, we performed this first step just to get the constraint virial */
            if (bInitStep && ir->eI == eiVV)
            {
                copy_rvecn(cbuf, state->v, 0, state->natoms);
            }

            GMX_MPE_LOG(ev_timestep1);
        }

        /* MRS -- now done iterating -- compute the conserved quantity */
        if (bVV)
        {
            saved_conserved_quantity = compute_conserved_from_auxiliary(ir, state, &MassQ);
            if (ir->eI == eiVV)
            {
                last_ekin = enerd->term[F_EKIN];
            }
            if ((ir->eDispCorr != edispcEnerPres) && (ir->eDispCorr != edispcAllEnerPres))
            {
                saved_conserved_quantity -= enerd->term[F_DISPCORR];
            }
            /* sum up the foreign energy and dhdl terms for vv.  currently done every step so that dhdl is correct in the .edr */
            if (!bRerunMD)
            {
                sum_dhdl(enerd, state->lambda, ir->fepvals);
            }
        }

        /* ########  END FIRST UPDATE STEP  ############## */
        /* ########  If doing VV, we now have v(dt) ###### */
        if (bDoExpanded)
        {
            /* perform extended ensemble sampling in lambda - we don't
               actually move to the new state before outputting
               statistics, but if performing simulated tempering, we
               do update the velocities and the tau_t. */

            lamnew = ExpandedEnsembleDynamics(fplog, ir, enerd, state, &MassQ, state->fep_state, &state->dfhist, step, mcrng, state->v, mdatoms);
            /* history is maintained in state->dfhist, but state_global is what is sent to trajectory and log output */
            copy_df_history(&state_global->dfhist,&state->dfhist);
        }
        /* ################## START TRAJECTORY OUTPUT ################# */

        /* Now we have the energies and forces corresponding to the
         * coordinates at time t. We must output all of this before
         * the update.
         * for RerunMD t is read from input trajectory
         */
        GMX_MPE_LOG(ev_output_start);

        mdof_flags = 0;
        if (do_per_step(step, ir->nstxout))
        {
            mdof_flags |= MDOF_X;
        }
        if (do_per_step(step, ir->nstvout))
        {
            mdof_flags |= MDOF_V;
        }
        if (do_per_step(step, ir->nstfout))
        {
            mdof_flags |= MDOF_F;
        }
        if (do_per_step(step, ir->nstxtcout))
        {
            mdof_flags |= MDOF_XTC;
        }
        if (bCPT)
        {
            mdof_flags |= MDOF_CPT;
        }
        ;

#if defined(GMX_FAHCORE) || defined(GMX_WRITELASTSTEP)
        if (bLastStep)
        {
            /* Enforce writing positions and velocities at end of run */
            mdof_flags |= (MDOF_X | MDOF_V);
        }
#endif
#ifdef GMX_FAHCORE
        if (MASTER(cr))
        {
            fcReportProgress( ir->nsteps, step );
        }

        /* sync bCPT and fc record-keeping */
        if (bCPT && MASTER(cr))
        {
            fcRequestCheckPoint();
        }
#endif

        if (mdof_flags != 0)
        {
            wallcycle_start(wcycle, ewcTRAJ);
            if (bCPT)
            {
                if (state->flags & (1<<estLD_RNG))
                {
                    get_stochd_state(upd, state);
                }
                if (state->flags  & (1<<estMC_RNG))
                {
                    get_mc_state(mcrng, state);
                }
                if (MASTER(cr))
                {
                    if (bSumEkinhOld)
                    {
                        state_global->ekinstate.bUpToDate = FALSE;
                    }
                    else
                    {
                        update_ekinstate(&state_global->ekinstate, ekind);
                        state_global->ekinstate.bUpToDate = TRUE;
                    }
                    update_energyhistory(&state_global->enerhist, mdebin);
                }
            }
            write_traj(fplog, cr, outf, mdof_flags, top_global,
                       step, t, state, state_global, f, f_global, &n_xtc, &x_xtc);
            if (bCPT)
            {
                nchkpt++;
                bCPT = FALSE;
            }
            debug_gmx();
            if (bLastStep && step_rel == ir->nsteps &&
                (Flags & MD_CONFOUT) && MASTER(cr) &&
                !bRerunMD && !bFFscan)
            {
                /* x and v have been collected in write_traj,
                 * because a checkpoint file will always be written
                 * at the last step.
                 */
                fprintf(stderr, "\nWriting final coordinates.\n");
                if (fr->bMolPBC)
                {
                    /* Make molecules whole only for confout writing */
                    do_pbc_mtop(fplog, ir->ePBC, state->box, top_global, state_global->x);
                }
                write_sto_conf_mtop(ftp2fn(efSTO, nfile, fnm),
                                    *top_global->name, top_global,
                                    state_global->x, state_global->v,
                                    ir->ePBC, state->box);
                debug_gmx();
            }
            wallcycle_stop(wcycle, ewcTRAJ);
        }
        GMX_MPE_LOG(ev_output_finish);

        /* kludge -- virial is lost with restart for NPT control. Must restart */
        if (bStartingFromCpt && bVV)
        {
            copy_mat(state->svir_prev, shake_vir);
            copy_mat(state->fvir_prev, force_vir);
        }
        /*  ################## END TRAJECTORY OUTPUT ################ */

        /* Determine the wallclock run time up till now */
        run_time = gmx_gettime() - (double)runtime->real;

        /* Check whether everything is still allright */
        if (((int)gmx_get_stop_condition() > handled_stop_condition)
#ifdef GMX_THREAD_MPI
            && MASTER(cr)
#endif
            )
        {
            /* this is just make gs.sig compatible with the hack
               of sending signals around by MPI_Reduce with together with
               other floats */
            if (gmx_get_stop_condition() == gmx_stop_cond_next_ns)
            {
                gs.sig[eglsSTOPCOND] = 1;
            }
            if (gmx_get_stop_condition() == gmx_stop_cond_next)
            {
                gs.sig[eglsSTOPCOND] = -1;
            }
            /* < 0 means stop at next step, > 0 means stop at next NS step */
            if (fplog)
            {
                fprintf(fplog,
                        "\n\nReceived the %s signal, stopping at the next %sstep\n\n",
                        gmx_get_signal_name(),
                        gs.sig[eglsSTOPCOND] == 1 ? "NS " : "");
                fflush(fplog);
            }
            fprintf(stderr,
                    "\n\nReceived the %s signal, stopping at the next %sstep\n\n",
                    gmx_get_signal_name(),
                    gs.sig[eglsSTOPCOND] == 1 ? "NS " : "");
            fflush(stderr);
            handled_stop_condition = (int)gmx_get_stop_condition();
        }
        else if (MASTER(cr) && (bNS || ir->nstlist <= 0) &&
                 (max_hours > 0 && run_time > max_hours*60.0*60.0*0.99) &&
                 gs.sig[eglsSTOPCOND] == 0 && gs.set[eglsSTOPCOND] == 0)
        {
            /* Signal to terminate the run */
            gs.sig[eglsSTOPCOND] = 1;
            if (fplog)
            {
                fprintf(fplog, "\nStep %s: Run time exceeded %.3f hours, will terminate the run\n", gmx_step_str(step, sbuf), max_hours*0.99);
            }
            fprintf(stderr, "\nStep %s: Run time exceeded %.3f hours, will terminate the run\n", gmx_step_str(step, sbuf), max_hours*0.99);
        }

        if (bResetCountersHalfMaxH && MASTER(cr) &&
            run_time > max_hours*60.0*60.0*0.495)
        {
            gs.sig[eglsRESETCOUNTERS] = 1;
        }

        if (ir->nstlist == -1 && !bRerunMD)
        {
            /* When bGStatEveryStep=FALSE, global_stat is only called
             * when we check the atom displacements, not at NS steps.
             * This means that also the bonded interaction count check is not
             * performed immediately after NS. Therefore a few MD steps could
             * be performed with missing interactions.
             * But wrong energies are never written to file,
             * since energies are only written after global_stat
             * has been called.
             */
            if (step >= nlh.step_nscheck)
            {
                nlh.nabnsb = natoms_beyond_ns_buffer(ir, fr, &top->cgs,
                                                     nlh.scale_tot, state->x);
            }
            else
            {
                /* This is not necessarily true,
                 * but step_nscheck is determined quite conservatively.
                 */
                nlh.nabnsb = 0;
            }
        }

        /* In parallel we only have to check for checkpointing in steps
         * where we do global communication,
         *  otherwise the other nodes don't know.
         */
        if (MASTER(cr) && ((bGStat || !PAR(cr)) &&
                           cpt_period >= 0 &&
                           (cpt_period == 0 ||
                            run_time >= nchkpt*cpt_period*60.0)) &&
            gs.set[eglsCHKPT] == 0)
        {
            gs.sig[eglsCHKPT] = 1;
        }

        /* at the start of step, randomize or scale the velocities (trotter done elsewhere) */
        if (EI_VV(ir->eI))
        {
            if (!bInitStep)
            {
                update_tcouple(fplog, step, ir, state, ekind, wcycle, upd, &MassQ, mdatoms);
            }
            if (ETC_ANDERSEN(ir->etc)) /* keep this outside of update_tcouple because of the extra info required to pass */
            {
                gmx_bool bIfRandomize;
                bIfRandomize = update_randomize_velocities(ir, step, mdatoms, state, upd, &top->idef, constr);
                /* if we have constraints, we have to remove the kinetic energy parallel to the bonds */
                if (constr && bIfRandomize)
                {
                    update_constraints(fplog, step, NULL, ir, ekind, mdatoms,
                                       state, fr->bMolPBC, graph, f,
                                       &top->idef, tmp_vir, NULL,
                                       cr, nrnb, wcycle, upd, constr,
                                       bInitStep, TRUE, bCalcVir, vetanew);
                }
            }
        }

        if (bIterativeCase && do_per_step(step, ir->nstpcouple))
        {
            gmx_iterate_init(&iterate, TRUE);
            /* for iterations, we save these vectors, as we will be redoing the calculations */
            copy_coupling_state(state, bufstate, ekind, ekind_save, &(ir->opts));
        }

        bFirstIterate = TRUE;
        while (bFirstIterate || iterate.bIterationActive)
        {
            /* We now restore these vectors to redo the calculation with improved extended variables */
            if (iterate.bIterationActive)
            {
                copy_coupling_state(bufstate, state, ekind_save, ekind, &(ir->opts));
            }

            /* We make the decision to break or not -after- the calculation of Ekin and Pressure,
               so scroll down for that logic */

            /* #########   START SECOND UPDATE STEP ################# */
            GMX_MPE_LOG(ev_update_start);
            /* Box is changed in update() when we do pressure coupling,
             * but we should still use the old box for energy corrections and when
             * writing it to the energy file, so it matches the trajectory files for
             * the same timestep above. Make a copy in a separate array.
             */
            copy_mat(state->box, lastbox);

            bOK = TRUE;
            dvdl_constr = 0;

            if (!(bRerunMD && !rerun_fr.bV && !bForceUpdate))
            {
                wallcycle_start(wcycle, ewcUPDATE);
                /* UPDATE PRESSURE VARIABLES IN TROTTER FORMULATION WITH CONSTRAINTS */
                if (bTrotter)
                {
                    if (iterate.bIterationActive)
                    {
                        if (bFirstIterate)
                        {
                            scalevir = 1;
                        }
                        else
                        {
                            /* we use a new value of scalevir to converge the iterations faster */
                            scalevir = tracevir/trace(shake_vir);
                        }
                        msmul(shake_vir, scalevir, shake_vir);
                        m_add(force_vir, shake_vir, total_vir);
                        clear_mat(shake_vir);
                    }
                    trotter_update(ir, step, ekind, enerd, state, total_vir, mdatoms, &MassQ, trotter_seq, ettTSEQ3);
                    /* We can only do Berendsen coupling after we have summed
                     * the kinetic energy or virial. Since the happens
                     * in global_state after update, we should only do it at
                     * step % nstlist = 1 with bGStatEveryStep=FALSE.
                     */
                }
                else
                {
                    update_tcouple(fplog, step, ir, state, ekind, wcycle, upd, &MassQ, mdatoms);
                    update_pcouple(fplog, step, ir, state, pcoupl_mu, M, wcycle,
                                   upd, bInitStep);
                }

                if (bVV)
                {
                    bUpdateDoLR = (fr->bTwinRange && do_per_step(step, ir->nstcalclr));

                    /* velocity half-step update */
                    update_coords(fplog, step, ir, mdatoms, state, fr->bMolPBC, f,
                                  bUpdateDoLR, fr->f_twin, fcd,
                                  ekind, M, wcycle, upd, FALSE, etrtVELOCITY2,
                                  cr, nrnb, constr, &top->idef);
                }

                /* Above, initialize just copies ekinh into ekin,
                 * it doesn't copy position (for VV),
                 * and entire integrator for MD.
                 */

                if (ir->eI == eiVVAK)
                {
                    copy_rvecn(state->x, cbuf, 0, state->natoms);
                }
                bUpdateDoLR = (fr->bTwinRange && do_per_step(step, ir->nstcalclr));

                update_coords(fplog, step, ir, mdatoms, state, fr->bMolPBC, f,
                              bUpdateDoLR, fr->f_twin, fcd,
                              ekind, M, wcycle, upd, bInitStep, etrtPOSITION, cr, nrnb, constr, &top->idef);
                wallcycle_stop(wcycle, ewcUPDATE);

                update_constraints(fplog, step, &dvdl_constr, ir, ekind, mdatoms, state,
                                   fr->bMolPBC, graph, f,
                                   &top->idef, shake_vir, force_vir,
                                   cr, nrnb, wcycle, upd, constr,
                                   bInitStep, FALSE, bCalcVir, state->veta);

                if (ir->eI == eiVVAK)
                {
                    /* erase F_EKIN and F_TEMP here? */
                    /* just compute the kinetic energy at the half step to perform a trotter step */
                    compute_globals(fplog, gstat, cr, ir, fr, ekind, state, state_global, mdatoms, nrnb, vcm,
                                    wcycle, enerd, force_vir, shake_vir, total_vir, pres, mu_tot,
                                    constr, NULL, FALSE, lastbox,
                                    top_global, &pcurr, top_global->natoms, &bSumEkinhOld,
                                    cglo_flags | CGLO_TEMPERATURE
                                    );
                    wallcycle_start(wcycle, ewcUPDATE);
                    trotter_update(ir, step, ekind, enerd, state, total_vir, mdatoms, &MassQ, trotter_seq, ettTSEQ4);
                    /* now we know the scaling, we can compute the positions again again */
                    copy_rvecn(cbuf, state->x, 0, state->natoms);

                    bUpdateDoLR = (fr->bTwinRange && do_per_step(step, ir->nstcalclr));

                    update_coords(fplog, step, ir, mdatoms, state, fr->bMolPBC, f,
                                  bUpdateDoLR, fr->f_twin, fcd,
                                  ekind, M, wcycle, upd, bInitStep, etrtPOSITION, cr, nrnb, constr, &top->idef);
                    wallcycle_stop(wcycle, ewcUPDATE);

                    /* do we need an extra constraint here? just need to copy out of state->v to upd->xp? */
                    /* are the small terms in the shake_vir here due
                     * to numerical errors, or are they important
                     * physically? I'm thinking they are just errors, but not completely sure.
                     * For now, will call without actually constraining, constr=NULL*/
                    update_constraints(fplog, step, NULL, ir, ekind, mdatoms,
                                       state, fr->bMolPBC, graph, f,
                                       &top->idef, tmp_vir, force_vir,
                                       cr, nrnb, wcycle, upd, NULL,
                                       bInitStep, FALSE, bCalcVir,
                                       state->veta);
                }
                if (!bOK && !bFFscan)
                {
                    gmx_fatal(FARGS, "Constraint error: Shake, Lincs or Settle could not solve the constrains");
                }

                if (fr->bSepDVDL && fplog && do_log)
                {
                    fprintf(fplog, sepdvdlformat, "Constraint dV/dl", 0.0, dvdl_constr);
                }
                if (bVV)
                {
                    /* this factor or 2 correction is necessary
                       because half of the constraint force is removed
                       in the vv step, so we have to double it.  See
                       the Redmine issue #1255.  It is not yet clear
                       if the factor of 2 is exact, or just a very
                       good approximation, and this will be
                       investigated.  The next step is to see if this
                       can be done adding a dhdl contribution from the
                       rattle step, but this is somewhat more
                       complicated with the current code. Will be
                       investigated, hopefully for 4.6.3. However,
                       this current solution is much better than
                       having it completely wrong.
                    */
                    enerd->term[F_DVDL_CONSTR] += 2*dvdl_constr;
                }
                else
                {
                    enerd->term[F_DVDL_CONSTR] += dvdl_constr;
                }
            }
            else if (graph)
            {
                /* Need to unshift here */
                unshift_self(graph, state->box, state->x);
            }

            GMX_BARRIER(cr->mpi_comm_mygroup);
            GMX_MPE_LOG(ev_update_finish);

            if (vsite != NULL)
            {
                wallcycle_start(wcycle, ewcVSITECONSTR);
                if (graph != NULL)
                {
                    shift_self(graph, state->box, state->x);
                }
                construct_vsites(fplog, vsite, state->x, nrnb, ir->delta_t, state->v,
                                 top->idef.iparams, top->idef.il,
                                 fr->ePBC, fr->bMolPBC, graph, cr, state->box);

                if (graph != NULL)
                {
                    unshift_self(graph, state->box, state->x);
                }
                wallcycle_stop(wcycle, ewcVSITECONSTR);
            }

            /* ############## IF NOT VV, Calculate globals HERE, also iterate constraints  ############ */
            /* With Leap-Frog we can skip compute_globals at
             * non-communication steps, but we need to calculate
             * the kinetic energy one step before communication.
             */
            if (bGStat || (!EI_VV(ir->eI) && do_per_step(step+1, nstglobalcomm)))
            {
                if (ir->nstlist == -1 && bFirstIterate)
                {
                    gs.sig[eglsNABNSB] = nlh.nabnsb;
                }
                compute_globals(fplog, gstat, cr, ir, fr, ekind, state, state_global, mdatoms, nrnb, vcm,
                                wcycle, enerd, force_vir, shake_vir, total_vir, pres, mu_tot,
                                constr,
                                bFirstIterate ? &gs : NULL,
                                (step_rel % gs.nstms == 0) &&
                                (multisim_nsteps < 0 || (step_rel < multisim_nsteps)),
                                lastbox,
                                top_global, &pcurr, top_global->natoms, &bSumEkinhOld,
                                cglo_flags
                                | (!EI_VV(ir->eI) || bRerunMD ? CGLO_ENERGY : 0)
                                | (!EI_VV(ir->eI) && bStopCM ? CGLO_STOPCM : 0)
                                | (!EI_VV(ir->eI) ? CGLO_TEMPERATURE : 0)
                                | (!EI_VV(ir->eI) || bRerunMD ? CGLO_PRESSURE : 0)
                                | (iterate.bIterationActive ? CGLO_ITERATE : 0)
                                | (bFirstIterate ? CGLO_FIRSTITERATE : 0)
                                | CGLO_CONSTRAINT
                                );
                if (ir->nstlist == -1 && bFirstIterate)
                {
                    nlh.nabnsb         = gs.set[eglsNABNSB];
                    gs.set[eglsNABNSB] = 0;
                }
            }
            /* bIterate is set to keep it from eliminating the old ekin kinetic energy terms */
            /* #############  END CALC EKIN AND PRESSURE ################# */

            /* Note: this is OK, but there are some numerical precision issues with using the convergence of
               the virial that should probably be addressed eventually. state->veta has better properies,
               but what we actually need entering the new cycle is the new shake_vir value. Ideally, we could
               generate the new shake_vir, but test the veta value for convergence.  This will take some thought. */

            if (iterate.bIterationActive &&
                done_iterating(cr, fplog, step, &iterate, bFirstIterate,
                               trace(shake_vir), &tracevir))
            {
                break;
            }
            bFirstIterate = FALSE;
        }

        if (!bVV || bRerunMD)
        {
            /* sum up the foreign energy and dhdl terms for md and sd. currently done every step so that dhdl is correct in the .edr */
            sum_dhdl(enerd, state->lambda, ir->fepvals);
        }
        update_box(fplog, step, ir, mdatoms, state, graph, f,
                   ir->nstlist == -1 ? &nlh.scale_tot : NULL, pcoupl_mu, nrnb, wcycle, upd, bInitStep, FALSE);

        /* ################# END UPDATE STEP 2 ################# */
        /* #### We now have r(t+dt) and v(t+dt/2)  ############# */

        /* The coordinates (x) were unshifted in update */
        if (bFFscan && (shellfc == NULL || bConverged))
        {
            if (print_forcefield(fplog, enerd->term, mdatoms->homenr,
                                 f, NULL, xcopy,
                                 &(top_global->mols), mdatoms->massT, pres))
            {
                gmx_finalize_par();

                fprintf(stderr, "\n");
                exit(0);
            }
        }
        if (!bGStat)
        {
            /* We will not sum ekinh_old,
             * so signal that we still have to do it.
             */
            bSumEkinhOld = TRUE;
        }

        if (bTCR)
        {
            /* Only do GCT when the relaxation of shells (minimization) has converged,
             * otherwise we might be coupling to bogus energies.
             * In parallel we must always do this, because the other sims might
             * update the FF.
             */

            /* Since this is called with the new coordinates state->x, I assume
             * we want the new box state->box too. / EL 20040121
             */
            do_coupling(fplog, oenv, nfile, fnm, tcr, t, step, enerd->term, fr,
                        ir, MASTER(cr),
                        mdatoms, &(top->idef), mu_aver,
                        top_global->mols.nr, cr,
                        state->box, total_vir, pres,
                        mu_tot, state->x, f, bConverged);
            debug_gmx();
        }

        /* #########  BEGIN PREPARING EDR OUTPUT  ###########  */

        /* use the directly determined last velocity, not actually the averaged half steps */
        if (bTrotter && ir->eI == eiVV)
        {
            enerd->term[F_EKIN] = last_ekin;
        }
        enerd->term[F_ETOT] = enerd->term[F_EPOT] + enerd->term[F_EKIN];

        if (bVV)
        {
            enerd->term[F_ECONSERVED] = enerd->term[F_ETOT] + saved_conserved_quantity;
        }
        else
        {
            enerd->term[F_ECONSERVED] = enerd->term[F_ETOT] + compute_conserved_from_auxiliary(ir, state, &MassQ);
        }
        /* Check for excessively large energies */
        if (bIonize)
        {
#ifdef GMX_DOUBLE
            real etot_max = 1e200;
#else
            real etot_max = 1e30;
#endif
            if (fabs(enerd->term[F_ETOT]) > etot_max)
            {
                fprintf(stderr, "Energy too large (%g), giving up\n",
                        enerd->term[F_ETOT]);
            }
        }
        /* #########  END PREPARING EDR OUTPUT  ###########  */

        /* Time for performance */
        if (((step % stepout) == 0) || bLastStep)
        {
            runtime_upd_proc(runtime);
        }

        /* Output stuff */
        if (MASTER(cr))
        {
            gmx_bool do_dr, do_or;

            if (fplog && do_log && bDoExpanded)
            {
                /* only needed if doing expanded ensemble */
                PrintFreeEnergyInfoToFile(fplog, ir->fepvals, ir->expandedvals, ir->bSimTemp ? ir->simtempvals : NULL,
                                          &state_global->dfhist, state->fep_state, ir->nstlog, step);
            }
            if (!(bStartingFromCpt && (EI_VV(ir->eI))))
            {
                if (bCalcEner)
                {
                    upd_mdebin(mdebin, bDoDHDL, TRUE,
                               t, mdatoms->tmass, enerd, state,
                               ir->fepvals, ir->expandedvals, lastbox,
                               shake_vir, force_vir, total_vir, pres,
                               ekind, mu_tot, constr);
                }
                else
                {
                    upd_mdebin_step(mdebin);
                }

                do_dr  = do_per_step(step, ir->nstdisreout);
                do_or  = do_per_step(step, ir->nstorireout);

                print_ebin(outf->fp_ene, do_ene, do_dr, do_or, do_log ? fplog : NULL,
                           step, t,
                           eprNORMAL, bCompact, mdebin, fcd, groups, &(ir->opts));
            }
            if (ir->ePull != epullNO)
            {
                pull_print_output(ir->pull, step, t);
            }

            if (do_per_step(step, ir->nstlog))
            {
                if (fflush(fplog) != 0)
                {
                    gmx_fatal(FARGS, "Cannot flush logfile - maybe you are out of disk space?");
                }
            }
        }
        if (bDoExpanded)
        {
            /* Have to do this part _after_ outputting the logfile and the edr file */
            /* Gets written into the state at the beginning of next loop*/
            state->fep_state = lamnew;
        }

        /* Remaining runtime */
        if (MULTIMASTER(cr) && (do_verbose || gmx_got_usr_signal()) && !bPMETuneRunning)
        {
            if (shellfc)
            {
                fprintf(stderr, "\n");
            }
            print_time(stderr, runtime, step, ir, cr);
        }

        /* Replica exchange */
        bExchanged = FALSE;
        if ((repl_ex_nst > 0) && (step > 0) && !bLastStep &&
            do_per_step(step, repl_ex_nst))
        {
            bExchanged = replica_exchange(fplog, cr, repl_ex,
                                          state_global, enerd,
                                          state, step, t);

            if (bExchanged && DOMAINDECOMP(cr))
            {
                dd_partition_system(fplog, step, cr, TRUE, 1,
                                    state_global, top_global, ir,
                                    state, &f, mdatoms, top, fr,
                                    vsite, shellfc, constr,
                                    nrnb, wcycle, FALSE);
            }
        }

        bFirstStep       = FALSE;
        bInitStep        = FALSE;
        bStartingFromCpt = FALSE;

        /* #######  SET VARIABLES FOR NEXT ITERATION IF THEY STILL NEED IT ###### */
        /* With all integrators, except VV, we need to retain the pressure
         * at the current step for coupling at the next step.
         */
        if ((state->flags & (1<<estPRES_PREV)) &&
            (bGStatEveryStep ||
             (ir->nstpcouple > 0 && step % ir->nstpcouple == 0)))
        {
            /* Store the pressure in t_state for pressure coupling
             * at the next MD step.
             */
            copy_mat(pres, state->pres_prev);
        }

        /* #######  END SET VARIABLES FOR NEXT ITERATION ###### */

        if ( (membed != NULL) && (!bLastStep) )
        {
            rescale_membed(step_rel, membed, state_global->x);
        }

        if (bRerunMD)
        {
            if (MASTER(cr))
            {
                /* read next frame from input trajectory */
                bNotLastFrame = read_next_frame(oenv, status, &rerun_fr);
            }

            if (PAR(cr))
            {
                rerun_parallel_comm(cr, &rerun_fr, &bNotLastFrame);
            }
        }

        if (!bRerunMD || !rerun_fr.bStep)
        {
            /* increase the MD step number */
            step++;
            step_rel++;
        }

        cycles = wallcycle_stop(wcycle, ewcSTEP);
        if (DOMAINDECOMP(cr) && wcycle)
        {
            dd_cycles_add(cr->dd, cycles, ddCyclStep);
        }

        if (bPMETuneRunning || bPMETuneTry)
        {
            /* PME grid + cut-off optimization with GPUs or PME nodes */

            /* Count the total cycles over the last steps */
            cycles_pmes += cycles;

            /* We can only switch cut-off at NS steps */
            if (step % ir->nstlist == 0)
            {
                /* PME grid + cut-off optimization with GPUs or PME nodes */
                if (bPMETuneTry)
                {
                    if (DDMASTER(cr->dd))
                    {
                        /* PME node load is too high, start tuning */
                        bPMETuneRunning = (dd_pme_f_ratio(cr->dd) >= 1.05);
                    }
                    dd_bcast(cr->dd, sizeof(gmx_bool), &bPMETuneRunning);

                    if (bPMETuneRunning || step_rel > ir->nstlist*50)
                    {
                        bPMETuneTry     = FALSE;
                    }
                }
                if (bPMETuneRunning)
                {
                    /* init_step might not be a multiple of nstlist,
                     * but the first cycle is always skipped anyhow.
                     */
                    bPMETuneRunning =
                        pme_load_balance(pme_loadbal, cr,
                                         (bVerbose && MASTER(cr)) ? stderr : NULL,
                                         fplog,
                                         ir, state, cycles_pmes,
                                         fr->ic, fr->nbv, &fr->pmedata,
                                         step);

                    /* Update constants in forcerec/inputrec to keep them in sync with fr->ic */
                    fr->ewaldcoeff = fr->ic->ewaldcoeff;
                    fr->rlist      = fr->ic->rlist;
                    fr->rlistlong  = fr->ic->rlistlong;
                    fr->rcoulomb   = fr->ic->rcoulomb;
                    fr->rvdw       = fr->ic->rvdw;
                }
                cycles_pmes = 0;
            }
        }

        if (step_rel == wcycle_get_reset_counters(wcycle) ||
            gs.set[eglsRESETCOUNTERS] != 0)
        {
            /* Reset all the counters related to performance over the run */
            reset_all_counters(fplog, cr, step, &step_rel, ir, wcycle, nrnb, runtime,
                               fr->nbv != NULL && fr->nbv->bUseGPU ? fr->nbv->cu_nbv : NULL);
            wcycle_set_reset_counters(wcycle, -1);
            if (!(cr->duty & DUTY_PME))
            {
                /* Tell our PME node to reset its counters */
                gmx_pme_send_resetcounters(cr, step);
            }
            /* Correct max_hours for the elapsed time */
            max_hours                -= run_time/(60.0*60.0);
            bResetCountersHalfMaxH    = FALSE;
            gs.set[eglsRESETCOUNTERS] = 0;
        }

    }
    /* End of main MD loop */
    debug_gmx();

    /* Stop the time */
    runtime_end(runtime);

    if (bRerunMD && MASTER(cr))
    {
        close_trj(status);
    }

    if (!(cr->duty & DUTY_PME))
    {
        /* Tell the PME only node to finish */
        gmx_pme_send_finish(cr);
    }

    if (MASTER(cr))
    {
        if (ir->nstcalcenergy > 0 && !bRerunMD)
        {
            print_ebin(outf->fp_ene, FALSE, FALSE, FALSE, fplog, step, t,
                       eprAVER, FALSE, mdebin, fcd, groups, &(ir->opts));
        }
    }

    done_mdoutf(outf);

    debug_gmx();

    if (ir->nstlist == -1 && nlh.nns > 0 && fplog)
    {
        fprintf(fplog, "Average neighborlist lifetime: %.1f steps, std.dev.: %.1f steps\n", nlh.s1/nlh.nns, sqrt(nlh.s2/nlh.nns - sqr(nlh.s1/nlh.nns)));
        fprintf(fplog, "Average number of atoms that crossed the half buffer length: %.1f\n\n", nlh.ab/nlh.nns);
    }

    if (pme_loadbal != NULL)
    {
        pme_loadbal_done(pme_loadbal, cr, fplog,
                         fr->nbv != NULL && fr->nbv->bUseGPU);
    }

    if (shellfc && fplog)
    {
        fprintf(fplog, "Fraction of iterations that converged:           %.2f %%\n",
                (nconverged*100.0)/step_rel);
        fprintf(fplog, "Average number of force evaluations per MD step: %.2f\n\n",
                tcount/step_rel);
    }

    if (repl_ex_nst > 0 && MASTER(cr))
    {
        print_replica_exchange_statistics(fplog, repl_ex);
    }

    runtime->nsteps_done = step_rel;

    return 0;
}<|MERGE_RESOLUTION|>--- conflicted
+++ resolved
@@ -1243,6 +1243,7 @@
               plumed_cmd(plumedmain,"setCharges",&mdatoms->chargeA[mdatoms->start]);
               plumed_cmd(plumedmain,"setBox",&state->box[0][0]);
               plumed_cmd(plumedmain,"prepareCalc",NULL);
+              plumed_cmd(plumedmain,"setStopFlag",&plumedWantsToStop);
               plumed_cmd(plumedmain,"setForces",&f[mdatoms->start][0]);
               plumed_cmd(plumedmain,"setVirial",&force_vir[0][0]);
               plumed_cmd(plumedmain,"isEnergyNeeded",&plumedNeedsEnergy);
@@ -1256,18 +1257,10 @@
                      (plumedNeedsEnergy? GMX_FORCE_ENERGY : 0) |(bNS ? GMX_FORCE_NS : 0) | force_flags);
             /* PLUMED */
             if(plumedswitch){
-<<<<<<< HEAD
-              if(plumedNeedsEnergy) plumed_cmd(plumedmain,"setEnergy",&enerd->term[F_EPOT]);
-              plumed_cmd(plumedmain,"setStopFlag",&plumedWantsToStop);
-              plumed_cmd(plumedmain,"setForces",&f[mdatoms->start][0]);
-              plumed_cmd(plumedmain,"setVirial",&force_vir[0][0]);
-              plumed_cmd(plumedmain,"performCalc",NULL);
-=======
               if(plumedNeedsEnergy){
                 plumed_cmd(plumedmain,"setEnergy",&enerd->term[F_EPOT]);
                 plumed_cmd(plumedmain,"performCalc",NULL);
               }
->>>>>>> 74b7cb36
               if ((repl_ex_nst > 0) && (step > 0) && !bLastStep &&
                  do_per_step(step,repl_ex_nst)) plumed_cmd(plumedmain,"GREX savePositions",NULL);
               if(plumedWantsToStop) ir->nsteps=step_rel+1;
